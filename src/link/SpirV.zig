--- conflicted
+++ resolved
@@ -37,10 +37,9 @@
 
 // TODO: Should this struct be used at all rather than just a hashmap of aux data for every decl?
 pub const FnData = struct {
-    // We're going to fill these in flushModule, and we're going to fill them unconditionally,
-    // so just set it to undefined.
-    id: u32 = undefined
-};
+// We're going to fill these in flushModule, and we're going to fill them unconditionally,
+// so just set it to undefined.
+id: u32 = undefined };
 
 base: link.File,
 
@@ -150,11 +149,6 @@
 
     // Now, actually generate the code for all declarations.
     {
-<<<<<<< HEAD
-        for (self.decl_table.items()) |entry| {
-            const decl = entry.key;
-            if (!decl.has_tv) continue;
-=======
         // We are just going to re-use this same DeclGen for every Decl, and we are just going to
         // change the decl. Otherwise, we would have to keep a separate `args` and `types`, and re-construct this
         // structure every time.
@@ -173,11 +167,9 @@
         defer decl_gen.types.deinit();
         defer decl_gen.args.deinit();
 
-        for (module.decl_table.items()) |entry| {
-            const decl = entry.value;
-            if (decl.typed_value != .most_recent)
-                continue;
->>>>>>> 0dd0c962
+        for (self.decl_table.items()) |entry| {
+            const decl = entry.key;
+            if (!decl.has_tv) continue;
 
             decl_gen.args.items.len = 0;
             decl_gen.next_arg_index = 0;
